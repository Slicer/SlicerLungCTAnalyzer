--- conflicted
+++ resolved
@@ -106,11 +106,7 @@
 <ul>
 <li>"Regional analysis" checkbox and function added in Lung CT Analyzer. Creates ventral, dorsal, upper, middle and lower result segmentations. </li>  
 <li>"COVID-result table" reordered and renamed to "Extended results table"</li>
-<<<<<<< HEAD
-<li>COVID-Q renamed to A/F-Q (for more general use)</li>
-=======
 <li>COVID-Q renamed to A/F-Q (for more general usage)</li>
->>>>>>> 73d98083
 <li>CSV export now exports two result tables directly </li>
 </ul>
 
